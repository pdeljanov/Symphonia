--- conflicted
+++ resolved
@@ -12,6 +12,8 @@
 use crate::ebml::{read_unsigned_vint, Element, ElementData, ElementHeader};
 use crate::element_ids::ElementType;
 use crate::lacing::calc_abs_block_timestamp;
+
+use symphonia_core::meta::StandardTagKey::TrackTitle;
 
 #[allow(dead_code)]
 #[derive(Debug)]
@@ -329,11 +331,7 @@
         match self.title.clone() {
             Some(title) => {
                 let mut metadata = MetadataBuilder::new();
-<<<<<<< HEAD
-                metadata.add_tag(Tag::new(None, "TITLE", Value::String(title.to_string())));
-=======
-                metadata.add_tag(Tag::new(None, "title", Value::String(title.to_string())));
->>>>>>> acc13a2b
+                metadata.add_tag(Tag::new(Some(TrackTitle), "TITLE", Value::String(title.to_string())));
                 metadata_log.push(metadata.metadata());
             }
             None => return,
