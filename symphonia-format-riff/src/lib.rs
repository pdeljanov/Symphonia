// Symphonia
// Copyright (c) 2019-2022 The Project Symphonia Developers.
//
// This Source Code Form is subject to the terms of the Mozilla Public
// License, v. 2.0. If a copy of the MPL was not distributed with this
// file, You can obtain one at https://mozilla.org/MPL/2.0/.

#![warn(rust_2018_idioms)]
#![forbid(unsafe_code)]
// The following lints are allowed in all Symphonia crates. Please see clippy.toml for their
// justification.
#![allow(clippy::comparison_chain)]
#![allow(clippy::excessive_precision)]
#![allow(clippy::identity_op)]
#![allow(clippy::manual_range_contains)]

use std::io::{Seek, SeekFrom};

use symphonia_core::codecs::CodecParameters;
use symphonia_core::errors::{seek_error, unsupported_error};
use symphonia_core::errors::{Result, SeekErrorKind};
use symphonia_core::formats::prelude::*;
use symphonia_core::io::*;
use symphonia_core::meta::{Metadata, MetadataLog};
use symphonia_core::probe::{Descriptor, Instantiate, QueryDescriptor};
use symphonia_core::support_format;

use log::{debug, error};

mod aiff_chunks;
use aiff_chunks::*;

mod wav_chunks;
use wav_chunks::*;

mod riff;
use riff::*;

/// Aiff is actually a RIFF stream, with a "FORM" ASCII stream marker.
const AIFF_STREAM_MARKER: [u8; 4] = *b"FORM";
/// WAVE is actually a RIFF stream, with a "RIFF" ASCII stream marker.
const WAVE_STREAM_MARKER: [u8; 4] = *b"RIFF";

/// A possible RIFF form is "aiff".
const AIFF_RIFF_FORM: [u8; 4] = *b"AIFF";
/// A possible RIFF form is "aifc", using compressed data.
const AIFC_RIFF_FORM: [u8; 4] = *b"AIFC";

/// A possible RIFF form is "wave".
const WAVE_RIFF_FORM: [u8; 4] = *b"WAVE";

enum AiffType {
    Aiff,
    Aifc,
}

pub struct AiffReader {
    reader: MediaSourceStream,
    tracks: Vec<Track>,
    cues: Vec<Cue>,
    metadata: MetadataLog,
    packet_info: PacketInfo,
    data_start_pos: u64,
    data_end_pos: u64,
}

impl QueryDescriptor for AiffReader {
    fn query() -> &'static [Descriptor] {
        &[
            // AIFF RIFF form
            support_format!(
                "riff",
                " Resource Interchange File Format",
                &["aiff", "aif", "aifc"],
                &["audio/aiff", "audio/x-aiff", " sound/aiff", "audio/x-pn-aiff"],
                &[b"FORM"]
            ),
        ]
    }

    fn score(_context: &[u8]) -> u8 {
        255
    }
}

impl FormatReader for AiffReader {
    fn try_new(mut source: MediaSourceStream, _options: &FormatOptions) -> Result<Self> {
        // The FORM marker should be present.
        let marker = source.read_quad_bytes()?;
        if marker != AIFF_STREAM_MARKER {
            return unsupported_error("aiff: missing riff stream marker");
        }

        // File is basically one RIFF chunk, with the actual meta and audio data as sub-chunks (called local chunks).
        // Therefore, the header was the chunk ID, and the next 4 bytes is the length of the RIFF
        // chunk.
        let riff_len = source.read_be_u32()?;
        let riff_form = source.read_quad_bytes()?;

<<<<<<< HEAD
        let riff_form = match riff_form {
            AIFF_RIFF_FORM => AiffType::Aiff,
            AIFC_RIFF_FORM => AiffType::Aifc,
            _ => return unsupported_error("aiff: riff form is not supported"),
        };

=======
>>>>>>> ffc330bf
        let mut riff_chunks = ChunksReader::<RiffAiffChunks>::new(riff_len, ByteOrder::BigEndian);

        let mut codec_params = CodecParameters::new();
        //TODO: Chunks such as marker contain metadata, get it.
        let metadata: MetadataLog = Default::default();
        let mut packet_info = PacketInfo::without_blocks(0);

        loop {
            let chunk = riff_chunks.next(&mut source)?;

            // The last chunk should always be a data chunk, if it is not, then the stream is
            // unsupported.
            // TODO: According to the spec additional chunks can be added after the sound data chunk. In fact any order can be possible.
            if chunk.is_none() {
                return unsupported_error("aiff: missing sound chunk");
            }

            match chunk.unwrap() {
                RiffAiffChunks::Common(common) => {
                    let common = match riff_form {
<<<<<<< HEAD
                        AiffType::Aiff => common.parse_aiff(&mut source)?,
                        AiffType::Aifc => common.parse_aifc(&mut source)?,
=======
                        AIFF_RIFF_FORM => common.parse_aiff(&mut source)?,
                        AIFC_RIFF_FORM => common.parse_aifc(&mut source)?,
                        _ => return unsupported_error("aiff: riff form is not supported"),
>>>>>>> ffc330bf
                    };

                    // The Format chunk contains the block_align field and possible additional information
                    // to handle packetization and seeking.
                    packet_info = common.packet_info()?;
                    codec_params
                        .with_max_frames_per_packet(packet_info.get_max_frames_per_packet())
                        .with_frames_per_block(packet_info.frames_per_block);

                    // Append Format chunk fields to codec parameters.
                    append_format_params(
                        &mut codec_params,
                        &common.format_data,
                        common.sample_rate,
                    );
                }
                RiffAiffChunks::Sound(dat) => {
                    let data = dat.parse(&mut source)?;

                    // Record the bounds of the data chunk.
                    let data_start_pos = source.pos();
                    let data_end_pos = data_start_pos + u64::from(data.len);

                    // Append Sound chunk fields to codec parameters.
                    append_data_params(&mut codec_params, data.len as u64, &packet_info);

                    // Add a new track using the collected codec parameters.
                    return Ok(AiffReader {
                        reader: source,
                        tracks: vec![Track::new(0, codec_params)],
                        cues: Vec::new(),
                        metadata,
                        packet_info,
                        data_start_pos,
                        data_end_pos,
                    });
                }
            }
        }
    }

    fn next_packet(&mut self) -> Result<Packet> {
        next_packet(
            &mut self.reader,
            &self.packet_info,
            &self.tracks,
            self.data_start_pos,
            self.data_end_pos,
        )
    }

    fn metadata(&mut self) -> Metadata<'_> {
        self.metadata.metadata()
    }

    fn cues(&self) -> &[Cue] {
        &self.cues
    }

    fn tracks(&self) -> &[Track] {
        &self.tracks
    }

    fn seek(&mut self, _mode: SeekMode, to: SeekTo) -> Result<SeekedTo> {
        if self.tracks.is_empty() || self.packet_info.is_empty() {
            return seek_error(SeekErrorKind::Unseekable);
        }

        let params = &self.tracks[0].codec_params;

        let ts = match to {
            // Frame timestamp given.
            SeekTo::TimeStamp { ts, .. } => ts,
            // Time value given, calculate frame timestamp from sample rate.
            SeekTo::Time { time, .. } => {
                // Use the sample rate to calculate the frame timestamp. If sample rate is not
                // known, the seek cannot be completed.
                if let Some(sample_rate) = params.sample_rate {
                    TimeBase::new(1, sample_rate).calc_timestamp(time)
                }
                else {
                    return seek_error(SeekErrorKind::Unseekable);
                }
            }
        };

        // If the total number of frames in the track is known, verify the desired frame timestamp
        // does not exceed it.
        if let Some(n_frames) = params.n_frames {
            if ts > n_frames {
                return seek_error(SeekErrorKind::OutOfRange);
            }
        }

        debug!("seeking to frame_ts={}", ts);

        // RIFF is not internally packetized for PCM codecs. Packetization is simulated by trying to
        // read a constant number of samples or blocks every call to next_packet. Therefore, a packet begins
        // wherever the data stream is currently positioned. Since timestamps on packets should be
        // determinstic, instead of seeking to the exact timestamp requested and starting the next
        // packet there, seek to a packet boundary. In this way, packets will have have the same
        // timestamps regardless if the stream was seeked or not.
        let actual_ts = self.packet_info.get_actual_ts(ts);

        // Calculate the absolute byte offset of the desired audio frame.
        let seek_pos = self.data_start_pos + (actual_ts * self.packet_info.block_size);

        // If the reader supports seeking we can seek directly to the frame's offset wherever it may
        // be.
        if self.reader.is_seekable() {
            self.reader.seek(SeekFrom::Start(seek_pos))?;
        }
        // If the reader does not support seeking, we can only emulate forward seeks by consuming
        // bytes. If the reader has to seek backwards, return an error.
        else {
            let current_pos = self.reader.pos();
            if seek_pos >= current_pos {
                self.reader.ignore_bytes(seek_pos - current_pos)?;
            }
            else {
                return seek_error(SeekErrorKind::ForwardOnly);
            }
        }

        debug!("seeked to packet_ts={} (delta={})", actual_ts, actual_ts as i64 - ts as i64);

        Ok(SeekedTo { track_id: 0, actual_ts, required_ts: ts })
    }

    fn into_inner(self: Box<Self>) -> MediaSourceStream {
        self.reader
    }
}

pub struct WavReader {
    reader: MediaSourceStream,
    tracks: Vec<Track>,
    cues: Vec<Cue>,
    metadata: MetadataLog,
    packet_info: PacketInfo,
    data_start_pos: u64,
    data_end_pos: u64,
}

impl QueryDescriptor for WavReader {
    fn query() -> &'static [Descriptor] {
        &[
            // WAVE RIFF form
            support_format!(
                "wave",
                "Waveform Audio File Format",
                &["wav", "wave"],
                &["audio/vnd.wave", "audio/x-wav", "audio/wav", "audio/wave"],
                &[b"RIFF"]
            ),
        ]
    }

    fn score(_context: &[u8]) -> u8 {
        255
    }
}

impl FormatReader for WavReader {
    fn try_new(mut source: MediaSourceStream, _options: &FormatOptions) -> Result<Self> {
        // The RIFF marker should be present.
        let marker = source.read_quad_bytes()?;

        if marker != WAVE_STREAM_MARKER {
            return unsupported_error("wav: missing riff stream marker");
        }

        // A Wave file is one large RIFF chunk, with the actual meta and audio data as sub-chunks.
        // Therefore, the header was the chunk ID, and the next 4 bytes is the length of the RIFF
        // chunk.
        let riff_len = source.read_u32()?;
        let riff_form = source.read_quad_bytes()?;

        // The RIFF chunk contains WAVE data.
        if riff_form != WAVE_RIFF_FORM {
            error!("riff form is not wave ({})", String::from_utf8_lossy(&riff_form));

            return unsupported_error("wav: riff form is not wave");
        }

        let mut riff_chunks =
            ChunksReader::<RiffWaveChunks>::new(riff_len, ByteOrder::LittleEndian);

        let mut codec_params = CodecParameters::new();
        let mut metadata: MetadataLog = Default::default();
        let mut packet_info = PacketInfo::without_blocks(0);

        loop {
            let chunk = riff_chunks.next(&mut source)?;

            // The last chunk should always be a data chunk, if it is not, then the stream is
            // unsupported.
            if chunk.is_none() {
                return unsupported_error("wav: missing data chunk");
            }

            match chunk.unwrap() {
                RiffWaveChunks::Format(fmt) => {
                    let format = fmt.parse(&mut source)?;

                    // The Format chunk contains the block_align field and possible additional information
                    // to handle packetization and seeking.
                    packet_info = format.packet_info()?;
                    codec_params
                        .with_max_frames_per_packet(packet_info.get_max_frames_per_packet())
                        .with_frames_per_block(packet_info.frames_per_block);

                    // Append Format chunk fields to codec parameters.
                    append_format_params(
                        &mut codec_params,
                        &format.format_data,
                        format.sample_rate,
                    );
                }
                RiffWaveChunks::Fact(fct) => {
                    let fact = fct.parse(&mut source)?;

                    // Append Fact chunk fields to codec parameters.
                    append_fact_params(&mut codec_params, &fact);
                }
                RiffWaveChunks::List(lst) => {
                    let list = lst.parse(&mut source)?;

                    // Riff Lists can have many different forms, but WavReader only supports Info
                    // lists.
                    match &list.form {
                        b"INFO" => metadata.push(read_info_chunk(&mut source, list.len)?),
                        _ => list.skip(&mut source)?,
                    }
                }
                RiffWaveChunks::Data(dat) => {
                    let data = dat.parse(&mut source)?;

                    // Record the bounds of the data chunk.
                    let data_start_pos = source.pos();
                    let data_end_pos = data_start_pos + u64::from(data.len);

                    // Append Data chunk fields to codec parameters.
                    append_data_params(&mut codec_params, data.len as u64, &packet_info);

                    // Add a new track using the collected codec parameters.
                    return Ok(WavReader {
                        reader: source,
                        tracks: vec![Track::new(0, codec_params)],
                        cues: Vec::new(),
                        metadata,
                        packet_info,
                        data_start_pos,
                        data_end_pos,
                    });
                }
            }
        }

        // Chunks are processed until the Data chunk is found, or an error occurs.
    }

    fn next_packet(&mut self) -> Result<Packet> {
        next_packet(
            &mut self.reader,
            &self.packet_info,
            &self.tracks,
            self.data_start_pos,
            self.data_end_pos,
        )
    }

    fn metadata(&mut self) -> Metadata<'_> {
        self.metadata.metadata()
    }

    fn cues(&self) -> &[Cue] {
        &self.cues
    }

    fn tracks(&self) -> &[Track] {
        &self.tracks
    }

    fn seek(&mut self, _mode: SeekMode, to: SeekTo) -> Result<SeekedTo> {
        if self.tracks.is_empty() || self.packet_info.is_empty() {
            return seek_error(SeekErrorKind::Unseekable);
        }

        let params = &self.tracks[0].codec_params;

        let ts = match to {
            // Frame timestamp given.
            SeekTo::TimeStamp { ts, .. } => ts,
            // Time value given, calculate frame timestamp from sample rate.
            SeekTo::Time { time, .. } => {
                // Use the sample rate to calculate the frame timestamp. If sample rate is not
                // known, the seek cannot be completed.
                if let Some(sample_rate) = params.sample_rate {
                    TimeBase::new(1, sample_rate).calc_timestamp(time)
                }
                else {
                    return seek_error(SeekErrorKind::Unseekable);
                }
            }
        };

        // If the total number of frames in the track is known, verify the desired frame timestamp
        // does not exceed it.
        if let Some(n_frames) = params.n_frames {
            if ts > n_frames {
                return seek_error(SeekErrorKind::OutOfRange);
            }
        }

        debug!("seeking to frame_ts={}", ts);

        // WAVE is not internally packetized for PCM codecs. Packetization is simulated by trying to
        // read a constant number of samples or blocks every call to next_packet. Therefore, a packet begins
        // wherever the data stream is currently positioned. Since timestamps on packets should be
        // determinstic, instead of seeking to the exact timestamp requested and starting the next
        // packet there, seek to a packet boundary. In this way, packets will have have the same
        // timestamps regardless if the stream was seeked or not.
        let actual_ts = self.packet_info.get_actual_ts(ts);

        // Calculate the absolute byte offset of the desired audio frame.
        let seek_pos = self.data_start_pos + (actual_ts * self.packet_info.block_size);

        // If the reader supports seeking we can seek directly to the frame's offset wherever it may
        // be.
        if self.reader.is_seekable() {
            self.reader.seek(SeekFrom::Start(seek_pos))?;
        }
        // If the reader does not support seeking, we can only emulate forward seeks by consuming
        // bytes. If the reader has to seek backwards, return an error.
        else {
            let current_pos = self.reader.pos();
            if seek_pos >= current_pos {
                self.reader.ignore_bytes(seek_pos - current_pos)?;
            }
            else {
                return seek_error(SeekErrorKind::ForwardOnly);
            }
        }

        debug!("seeked to packet_ts={} (delta={})", actual_ts, actual_ts as i64 - ts as i64);

        Ok(SeekedTo { track_id: 0, actual_ts, required_ts: ts })
    }

    fn into_inner(self: Box<Self>) -> MediaSourceStream {
        self.reader
    }
}<|MERGE_RESOLUTION|>--- conflicted
+++ resolved
@@ -48,11 +48,6 @@
 
 /// A possible RIFF form is "wave".
 const WAVE_RIFF_FORM: [u8; 4] = *b"WAVE";
-
-enum AiffType {
-    Aiff,
-    Aifc,
-}
 
 pub struct AiffReader {
     reader: MediaSourceStream,
@@ -97,15 +92,6 @@
         let riff_len = source.read_be_u32()?;
         let riff_form = source.read_quad_bytes()?;
 
-<<<<<<< HEAD
-        let riff_form = match riff_form {
-            AIFF_RIFF_FORM => AiffType::Aiff,
-            AIFC_RIFF_FORM => AiffType::Aifc,
-            _ => return unsupported_error("aiff: riff form is not supported"),
-        };
-
-=======
->>>>>>> ffc330bf
         let mut riff_chunks = ChunksReader::<RiffAiffChunks>::new(riff_len, ByteOrder::BigEndian);
 
         let mut codec_params = CodecParameters::new();
@@ -126,14 +112,9 @@
             match chunk.unwrap() {
                 RiffAiffChunks::Common(common) => {
                     let common = match riff_form {
-<<<<<<< HEAD
-                        AiffType::Aiff => common.parse_aiff(&mut source)?,
-                        AiffType::Aifc => common.parse_aifc(&mut source)?,
-=======
                         AIFF_RIFF_FORM => common.parse_aiff(&mut source)?,
                         AIFC_RIFF_FORM => common.parse_aifc(&mut source)?,
                         _ => return unsupported_error("aiff: riff form is not supported"),
->>>>>>> ffc330bf
                     };
 
                     // The Format chunk contains the block_align field and possible additional information
